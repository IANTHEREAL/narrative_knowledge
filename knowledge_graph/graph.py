import json
import logging
import hashlib
import time
from typing import Dict, List, Optional, Any, Union, Tuple, Callable
from pathlib import Path
from sqlalchemy.orm import Session
from sqlalchemy import func

from knowledge_graph.models import (
    Entity,
    Relationship,
    AnalysisBlueprint,
    SourceData,
    SourceGraphMapping,
)
from knowledge_graph.query import query_existing_knowledge
from utils.json_utils import robust_json_parse
from setting.db import SessionLocal
from llm.factory import LLMInterface
from llm.embedding import get_text_embedding
from llm.embedding import text_based_mock_embedding

logger = logging.getLogger(__name__)


class NarrativeKnowledgeGraphBuilder:
    """
    A builder class for constructing narrative knowledge graphs from documents.
    Implements the two-stage extraction pipeline from graph_design.md.
    """
    

    def __init__(
        self,
        llm_client: LLMInterface,
        embedding_func: Callable,
        session_factory=None,
    ):
        """
        Initialize the builder with LLM client and embedding function.

        Args:
            llm_client: LLM interface for processing
            embedding_func: Function to generate embeddings
            session_factory: Database session factory. If None, uses default SessionLocal.
        """
        self.llm_client = llm_client
        self.embedding_func = text_based_mock_embedding
        self.SessionLocal = session_factory or SessionLocal
        self._quality_standard = self._load_quality_standard()

    def _load_quality_standard(self) -> str:
        """
        Load the unified knowledge graph quality standard from markdown file.

        Returns:
            Quality standard content as string, or empty string if file not found.
        """
        try:
            quality_standard_path = (
                Path(__file__).parent.parent / "knowledge_graph_quality_standard.md"
            )
            if quality_standard_path.exists():
                with open(quality_standard_path, "r", encoding="utf-8") as f:
                    quality_standard = f.read()
                    logger.info(
                        f"Loaded quality standard from {quality_standard_path}"         
                    )
                    return quality_standard
            else:
                logger.warning(
                    f"Quality standard file not found at {quality_standard_path}"
                )
                return ""
        except Exception as e:
            logger.error(f"Failed to load quality standard file: {e}")
            return ""

    def _parse_llm_json_response(
        self, response: str, expected_format: str = "object"
    ) -> Any:
        """
        Parse LLM JSON response with escape error fixing and LLM fallback.
        Focuses on escape issues with simple fallback strategy.
        """
        return robust_json_parse(response, expected_format, self.llm_client)

    def generate_analysis_blueprint(
        self,
        topic_name: str,
        cognitive_maps: List[Dict],
        force_regenerate: bool = False,
    ) -> AnalysisBlueprint:
        """
        Stage 2: Generate Global Blueprint & Instructions for cross-document coordination.

        This creates a comprehensive global blueprint that integrates insights from all
        document cognitive maps to establish a God's-eye view analysis framework.

        Key capabilities:
        - Cross-document entity normalization
        - Global pattern recognition
        - Conflict resolution strategies
        - Unified timeline integration
        """
        if len(cognitive_maps) == 0:
            raise ValueError(f"No cognitive maps found for topic: {topic_name}")

        with self.SessionLocal() as db:
            # Check if blueprint already exists
            existing_blueprint = (
                db.query(AnalysisBlueprint)
                .filter(AnalysisBlueprint.topic_name == topic_name)
                .order_by(AnalysisBlueprint.created_at.desc())
                .first()
            )

            if existing_blueprint and not force_regenerate:
                logger.info(f"Using existing global blueprint for {topic_name}")
                return existing_blueprint

        # Enhanced Global Blueprint Generation Prompt
        blueprint_prompt = f"""You are a master strategist analyzing cognitive maps from {len(cognitive_maps)} documents for "{topic_name}". 

Your task is to generate a GLOBAL BLUEPRINT that provides cross-document coordination and God's-eye view insights that no single document can provide.

<cognitive_maps_collection>
{json.dumps(cognitive_maps, indent=2, ensure_ascii=False)}
</cognitive_maps_collection>

Generate a comprehensive global blueprint in JSON format with the following structure (surround by ```json and ```):

```json
{{
"canonical_entities": {{
    "normalized_name_1": {{
        "aliases": ["variation1", "variation2", "variation3"],
        "entity_type": "Person|Organization|System|Concept|Event",
        "primary_source": "most_authoritative_document_name",
        "description": "unified description combining insights from all documents"
    }},
    "normalized_name_2": {{
        "aliases": ["Google", "谷歌", "Google Inc."],
        "entity_type": "Organization", 
        "primary_source": "official_press_release.pdf",
        "description": "Global technology company, search engine provider"
    }}
}},
"key_patterns": {{
    "relationship_patterns": [
        "Rich natural language descriptions of meaningful relationship patterns across documents",
        "For example: 'Leadership transitions often trigger organizational restructuring within 3-6 months, affecting both technology adoption and team dynamics'",
        "Another example: 'When companies face external pressure, they tend to accelerate digital transformation while simultaneously tightening internal controls'"
    ],
    "temporal_patterns": [
        "Natural language descriptions of time-based patterns",
        "For example: 'Strategic decisions typically follow a cycle of problem identification, stakeholder consultation, pilot testing, and full implementation spanning 6-12 months'"
    ],
    "narrative_themes": [
        "Cross-document narrative themes that provide rich context",
        "For example: 'The tension between innovation speed and operational stability appears as a recurring challenge across multiple business units'"
    ]
}},
"global_timeline": [
    {{
        "period": "2023-Q1",
        "key_events": ["Event1 from doc_A", "Event2 from doc_B"],
        "cross_document_connections": ["How events relate across documents"]
    }},
    {{
        "period": "2023-Q2", 
        "key_events": ["Major decision point", "System launch"],
        "cross_document_connections": ["Impact chain across multiple documents"]
    }}
],
"processing_instructions": {{
    "conflict_handling": "Guidelines for resolving contradictory information between documents",
    "quality_focus": "What aspects to prioritize for high-quality extraction",
    "extraction_emphasis": "Areas that deserve special attention during detailed analysis",
                "cross_document_insights": "How to leverage the global context for deeper understanding"
    }}
}}
```

**CRITICAL REQUIREMENTS:**

1. **Canonical Entities**: Identify entities mentioned across multiple documents with different names (e.g., "Google" vs "谷歌" vs "Google Inc."). Create normalized names and track all variations.

2. **Rich Relationship Patterns**: Instead of atomic patterns like "A-relation-B", describe meaningful, context-rich relationship patterns in natural language that capture the complexity and nuance of real-world interactions.

3. **Global Timeline**: Integrate timeline events from all documents into a coherent chronological framework, identifying cross-document event sequences.

4. **Flexible Processing Instructions**: Provide guidance on conflict handling, quality focus, extraction emphasis, and cross-document insights without rigid schemas.

5. **Cross-Document Insights**: Focus on patterns, themes, and relationships that only become visible when analyzing all documents together.


**Focus on providing insights that are IMPOSSIBLE to derive from any single document alone.**

Generate the global blueprint for "{topic_name}"."""

        try:
            logger.info(
                f"Generating global blueprint for {topic_name} with {len(cognitive_maps)} cognitive maps"
            )
            # Write it this way temporarily to make the process work
            from llm.factory import LLMInterface
            llm_client = LLMInterface("openai", model="gpt-4o")
            response = llm_client.generate(blueprint_prompt, max_tokens=8192)
            logger.info(
                f"Successfully generated global blueprint for {topic_name}"
            )
        except Exception as e:
            logger.error(f"Error generating global blueprint: {e}")
            raise RuntimeError(f"Error generating global blueprint: {e}")

        try:
            blueprint_data = self._parse_llm_json_response(response, "object")

            # Extract and format the enhanced blueprint data
            canonical_entities = blueprint_data.get("canonical_entities", {})
            key_patterns = blueprint_data.get("key_patterns", {})
            global_timeline = blueprint_data.get("global_timeline", [])
            processing_instructions_data = blueprint_data.get(
                "processing_instructions", {}
            )

            # Format processing instructions as a comprehensive text
            processing_instructions_parts = []

            if isinstance(processing_instructions_data, dict):
                # Handle flexible processing instructions structure
                for key, value in processing_instructions_data.items():
                    if value:
                        processing_instructions_parts.append(f"{key.upper()}:")
                        # Handle both string and list values
                        if isinstance(value, list):
                            # Convert list to formatted string with bullet points
                            for item in value:
                                processing_instructions_parts.append(f"  - {item}")
                        else:
                            processing_instructions_parts.append(str(value))
                        processing_instructions_parts.append("")

            elif isinstance(processing_instructions_data, str):
                # Handle simple string format
                processing_instructions_parts.append(processing_instructions_data)

            processing_instructions = "\n".join(processing_instructions_parts)

            # All blueprint data in the content JSON field
            blueprint_items = {
                "canonical_entities": canonical_entities,
                "key_patterns": key_patterns,
                "global_timeline": global_timeline,
                "document_count": len(cognitive_maps),
            }
            logger.info(
                f"{cognitive_maps} cognitive maps processed."
            )
            with self.SessionLocal() as db:
                blueprint = db.query(AnalysisBlueprint).filter_by(topic_name=topic_name).first()

            if blueprint:
<<<<<<< HEAD
                # update records
=======
                # Update existing records (e.g., update content or status)
>>>>>>> 871006bb
                blueprint.processing_items = blueprint_items
                blueprint.processing_instructions = processing_instructions
                blueprint.status = "updated"
            else:
                blueprint = AnalysisBlueprint(
                    topic_name=topic_name,
                    processing_items=blueprint_items,
                    processing_instructions=processing_instructions,
                    contributing_source_data_ids=[
                        doc["source_id"] for doc in cognitive_maps
                    ]
                )

                db.add(blueprint)
                db.commit()
                db.refresh(blueprint)

            logger.info(
                f"Generated global blueprint for {topic_name}:"
                f"\n  - Processing instructions: {processing_instructions}"
                f"\n  - Processing items: {blueprint.processing_items}"
            )

            return blueprint

        except Exception as e:
            logger.error(
                f"Error generating global blueprint: {e}. "
            )
            raise RuntimeError(f"Error generating global blueprint: {e}")

    def extract_triplets_from_document(
        self,
        topic_name: str,
        document: Dict,
        blueprint: AnalysisBlueprint,
        document_cognitive_map: Dict = None,
    ) -> List[Dict]:
        """
        Stage 3: Extract enhanced narrative triplets from entire document.
        Returns all triplets with their source document information.
        """
        logger.info(
            f"Processing document to extract triplets: {document['source_name']}"
        )
        # check whether the document is already processed with topic_name in SourceGraphMapping
        with self.SessionLocal() as db:
            existing_document = (
                db.query(SourceGraphMapping)
                .filter(
                    SourceGraphMapping.source_id == document["source_id"],
                    SourceGraphMapping.attributes["topic_name"] == topic_name,
                )
                .first()
            )
            if existing_document:
                logger.info(
                    f"Document already exists in the database: {document['source_name']}"
                )
                return []

        document_content = (
            f"Document: {document['source_name']}\n\n{document['source_content']}\n\n"
            f"Document attributes: {document['source_attributes']}"
        )

        try:
            # 1. Extract semantic triplets from entire document
            semantic_triplets = self.extract_narrative_triplets_from_document_content(
                topic_name, document_content, blueprint, document_cognitive_map
            )

            for triplet in semantic_triplets:
                logger.info(f"semantic triplet: {triplet}")

            logger.info(
                f"Document({document['source_name']}): {len(semantic_triplets)} semantic triplets. Extracted {len(semantic_triplets)} total triplets."
            )

            return semantic_triplets

        except Exception as e:
            logger.error(
                f"Error extracting from document {document['source_name']}: {e}"
            )
            raise RuntimeError(
                f"Error extracting from document {document['source_name']}: {e}"
            )

    def extract_narrative_triplets_from_document_content(
        self,
        topic_name: str,
        document_content: str,
        blueprint: AnalysisBlueprint,
        document_cognitive_map: Dict = None,
    ) -> List[Dict]:
        """
        Extract enhanced narrative triplets from entire document content.
        Each triplet includes rich entity descriptions and temporal information indicating when facts occurred.
        """

        processing_instructions = blueprint.processing_instructions
        # Extract global context from blueprint
        global_context = ""
        if blueprint.processing_items:
            canonical_entities = blueprint.processing_items.get(
                "canonical_entities", {}
            )
            key_patterns = blueprint.processing_items.get("key_patterns", {})
            global_timeline = blueprint.processing_items.get("global_timeline", [])

            global_context = f"""**Global Blueprint:**
- Canonical Entities: {json.dumps(canonical_entities, indent=2, ensure_ascii=False)}
- Key Patterns: {json.dumps(key_patterns, indent=2, ensure_ascii=False)}  
- Global Timeline: {json.dumps(global_timeline, indent=2, ensure_ascii=False)}
"""

        # Extract document context from cognitive map (if available)
        cognitive_context = ""
        if document_cognitive_map:
            doc_summary = document_cognitive_map.get("summary", "")
            doc_key_entities = document_cognitive_map.get("key_entities", [])
            doc_themes = document_cognitive_map.get("theme_keywords", [])
            doc_timeline = document_cognitive_map.get("important_timeline", [])

            cognitive_context = f"""**Document Cognitive Map:**
- Summary: {doc_summary}
- Key Entities: {json.dumps(doc_key_entities, ensure_ascii=False)}
- Themes: {json.dumps(doc_themes, ensure_ascii=False)}
- Timeline: {json.dumps(doc_timeline, ensure_ascii=False)}
"""

        # Enhanced extraction prompt with full context
        extraction_prompt = f"""You are an expert knowledge extractor working on {topic_name} documents.

**Global Blueprint (Cross-Document Context):**
{global_context}

**Processing Instructions:**
{processing_instructions}

**Document Cognitive Map:**
{cognitive_context}

<KNOWLEDGE GRAPH QUALITY STANDARDS>
{self._quality_standard}
</KNOWLEDGE GRAPH QUALITY STANDARDS>

**EXTRACTION FOCUS:**
1. Use canonical entity names from global blueprint when available
2. Align extracted facts with global patterns and timeline
3. Focus on relationships that provide business insights and deep context
4. Extract triplets that reveal WHY, HOW, WHEN details for meaningful connections

<document_content>
{document_content}
</document_content>

Return a JSON array of enhanced triplets (surround with ```json and ```):

```json
[
    {{
        "subject": {{
            "name": "Entity name",
            "description": "What IS this entity? Focus on intrinsic properties and characteristics.",
            "attributes": {{
                "entity_type": "A specific and concise type for the entity, determined by LLM (e.g., 'Company', 'Software Framework', 'API Endpoint').",
                "domain": "Standardized domain label (e.g., 'database', 'finance').",
                "searchable_keywords": ["keyword1", "keyword2"],
                "aliases": ["alternative_name1"],
                "usage_context": "Natural language description of primary use cases."
            }}
        }},
        "predicate": "Rich narrative describing HOW entities interact with full context",
        "object": {{
            "name": "Entity name", 
            "description": "What IS this entity? Focus on intrinsic properties and characteristics.",
            "attributes": {{
                "entity_type": "A specific and concise type for the entity, determined by LLM (e.g., 'Company', 'Software Framework', 'API Endpoint').",
                "domain": "Standardized domain label (e.g., 'database', 'finance').",
                "searchable_keywords": ["keyword1", "keyword2"],
                "aliases": ["alternative_name1"],
                "usage_context": "Natural language description of primary use cases."
            }}
        }},
        "relationship_attributes": {{
            "fact_time": "ISO 8601 UTC timestamp for single point events (e.g., '2025-06-25T11:30:00Z') OR",
            "fact_time_range": {{"start": "ISO timestamp", "end": "ISO timestamp or null"}} for time ranges,
            "temporal_context": "The valid time frame for the relationship. This could be a specific date, a time range from source text for evidence traceability",
            "condition": "(if available) Natural language description of circumstances under which the relationship holds.",
            "scope": "(if available). Natural language description of the applicable range or context (e.g., versioning, environment).",
            "prerequisite": "Optional. A natural language description of required preconditions.",
            "impact": "Optional. A natural language description of the effects or consequences.",
            "sentiment": "positive|negative|neutral",
            "confidence": "high|medium|low based on evidence strength"
        }}
    }}
]
```

**EXTRACTION FOCUS**: Only extract triplets that contain valuable knowledge with clear textual support.

Now, please generate the narrative triplets for {topic_name} in valid JSON format.
"""

        try:
            from llm.factory import LLMInterface
            llm_client = LLMInterface("openai", model="gpt-4o")
            logger.info(
                f"Generating narrative triplets for {topic_name} document content"
            )
            response = llm_client.generate(extraction_prompt, max_tokens=16384)
        except Exception as e:
            logger.error(f"Error generating narrative triplets: {e}")
            raise RuntimeError(f"Error generating narrative triplets: {e}")

        try:
            triplets = self._parse_llm_json_response(response, "array")
            logger.info(f"Successfully generated {len(triplets)} narrative triplets")
            # Add metadata to each triplet
            for triplet in triplets:
                triplet.update({"topic_name": topic_name, "category": "narrative"})

            return triplets

        except Exception as e:
            logger.error(
                f"Error processing narrative triplets from document content: {e}, response: {response}"
            )
            raise RuntimeError(
                f"Error processing narrative triplets from document content: {e}"
            )

    def enhance_knowledge_graph(
        self,
        topic_name: str,
        document: Dict,
        blueprint: AnalysisBlueprint = None,
        document_cognitive_map: Dict = None,
    ) -> Dict[str, List[Dict]]:
        """
        Enhance knowledge graph through reasoning and inference.

        Acts like a detective to find hidden connections, complete missing knowledge gaps,
        and enrich existing entities with additional insights.

        Args:
            topic_name: Topic to focus the enhancement on
            document: Document dict with source_id, source_name, source_content, etc.
            blueprint: Optional analysis blueprint for global context
            document_cognitive_map: Optional cognitive map for document context

        Returns:
            Dict containing:
            - enhanced_relationships: List of new/enhanced relationship triplets
            - enhanced_entities: List of new/enhanced entity objects
            - reasoning_summary: Summary of the reasoning process
        """
        logger.info(
            f"Starting knowledge graph reasoning enhancement for document: {document['source_name']}"
        )

        # Step 1: Query existing knowledge related to this document
        with self.SessionLocal() as db:
            existing_knowledge = query_existing_knowledge(
                db, document["source_id"], topic_name
            )

        # Step 2: Build context for reasoning
        reasoning_context = self._build_reasoning_context(
            topic_name, document, blueprint, document_cognitive_map, existing_knowledge
        )

        # Step 3: Perform reasoning to discover implicit relationships and entities
        reasoning_results = self._perform_knowledge_reasoning(
            topic_name, document, reasoning_context
        )

        logger.info(
            f"Knowledge reasoning completed for {document['source_name']}: "
            f"{len(reasoning_results.get('enhanced_relationships', []))} enhanced relationships, "
        )

        return reasoning_results

    def _build_reasoning_context(
        self,
        topic_name: str,
        document: Dict,
        blueprint: AnalysisBlueprint = None,
        document_cognitive_map: Dict = None,
        existing_knowledge: Dict = None,
    ) -> str:
        """
        Build comprehensive context for knowledge reasoning.
        """
        context_parts = []

        # Document information
        context_parts.append(f"**Document Information:**")
        context_parts.append(f"- Name: {document['source_name']}")
        context_parts.append(f"- Content: {document['source_content']}")
        context_parts.append(f"- Attributes: {document.get('source_attributes', {})}")
        context_parts.append("")

        # Global blueprint context (if available)
        if blueprint:
            context_parts.append("**Global Blueprint Context:**")
            if blueprint.processing_instructions:
                context_parts.append(
                    f"- Processing Instructions: {blueprint.processing_instructions}"
                )
            if blueprint.processing_items:
                context_parts.append(
                    f"- Processing Items: {json.dumps(blueprint.processing_items, indent=2, ensure_ascii=False)}"
                )
            context_parts.append("")

        # Document cognitive map context (if available)
        if document_cognitive_map:
            context_parts.append("**Document Cognitive Map:**")
            context_parts.append(
                f"{json.dumps(document_cognitive_map, indent=2, ensure_ascii=False)}"
            )
            context_parts.append("")

        # Existing knowledge context
        if existing_knowledge:
            context_parts.append("**Existing Knowledge in Graph:**")
            context_parts.append(
                f"- Total Entities: {existing_knowledge['total_entities']}"
            )
            context_parts.append(
                f"- Total Relationships: {existing_knowledge['total_relationships']}"
            )

            if existing_knowledge["existing_entities"]:
                context_parts.append("- Entities:")
                for entity in existing_knowledge["existing_entities"]:
                    context_parts.append(
                        f"  * {entity['name']}: {entity['description']} | attributes: {entity['attributes']}"
                    )

            if existing_knowledge["existing_relationships"]:
                context_parts.append("- Relationships:")
                for rel in existing_knowledge["existing_relationships"]:
                    context_parts.append(
                        f"  * {rel['source_entity']['name']} -> {rel['relationship_desc']} -> {rel['target_entity']['name']} | attributes: {rel['attributes']}"
                    )
            context_parts.append("")

        return "\n".join(context_parts)

    def _perform_knowledge_reasoning(
        self, topic_name: str, document: Dict, reasoning_context: str
    ) -> Dict:
        """
        Use LLM to perform knowledge reasoning and discover implicit relationships.
        """
        reasoning_prompt = f"""You are an expert knowledge detective working on "{topic_name}" analysis.

Your primary mission is to **complete missing information** and **enhance entity descriptions** through **logical reasoning and inference**. 
Crucially, all of your reasoning must be **strictly grounded in the explicit facts** presented in the text. Your goal is not to invent, but to **synthesize and connect scattered information** to create a more complete and valuable knowledge graph.

{reasoning_context}

<KNOWLEDGE GRAPH QUALITY STANDARDS>
{self._quality_standard}
</KNOWLEDGE GRAPH QUALITY STANDARDS>

**REASONING TASKS:**

1.  **Enhance Entity Descriptions**: Add explicitly stated properties about entities based on direct text evidence
2.  **Discover Explicit Relationships**: Find relationships clearly evidenced in specific text spans
3.  **Connect Clear Facts**: Link entities when connections are explicitly stated in the text

**OUTPUT FORMAT:**

Return a JSON object with your reasoning discoveries in the following format (surround with ```json and ```):

```json
{{
    "enhanced_relationships": [
        {{
            "subject": {{
                "name": "Entity name",
                "description": "What IS this entity? (intrinsic properties only)",
                "attributes": {{
                    "entity_type": "A specific and concise type for the entity, determined by LLM (e.g., 'Company', 'Software Framework').",
                    "domain": "Standardized domain label (e.g., 'database', 'finance').",
                    "searchable_keywords": ["keyword1", "keyword2"],
                    "aliases": ["alternative_name1"],
                    "usage_context": "Natural language description of primary use cases."
                }},
                "requires_description_update": true/false,
                "update_justification": "Explanation if description needs updating"
            }},
            "predicate": "How entities interact with full context",
            "object": {{
                "name": "Entity name",
                "description": "What IS this entity? (intrinsic properties only)",
                "attributes": {{
                    "entity_type": "A specific and concise type for the entity, determined by LLM (e.g., 'Company', 'Software Framework').",
                    "domain": "Standardized domain label (e.g., 'database', 'finance').",
                    "searchable_keywords": ["keyword1", "keyword2"],
                    "aliases": ["alternative_name1"],
                    "usage_context": "Natural language description of primary use cases."
                }},
                "requires_description_update": true/false,
                "update_justification": "Explanation if description needs updating"
            }},
            "relationship_attributes": {{
                "fact_time": "ISO 8601 UTC timestamp for single point events (e.g., '2025-06-25T11:30:00Z') OR",
                "fact_time_range": {{"start": "ISO timestamp", "end": "ISO timestamp or null"}} for time ranges,
                "temporal_context": "The valid time frame for the relationship. This could be a specific date, a time range from source text for evidence traceability",
                "condition": "(if available) Inferred condition under which the relationship holds.",
                "scope": "(if available) Inferred applicable scope for the relationship.",
                "prerequisite": "Optional. Inferred preconditions for the relationship.",
                "impact": "Optional. Inferred impact or consequences of the relationship.",
                "sentiment": "positive|negative|neutral",
                "confidence": "high|medium|low",
                "justification": "Clear explanation of reasoning process with reference to supporting evidence in the text"
            }}
        }}
    ]
}}
```

**IMPLEMENTATION NOTES:**
- **Entity Enhancement Tracking**: Set `requires_description_update` to `true` only for existing entities when adding intrinsic properties. For new entities, always set to `false`.
- **Confidence Scoring**: Include confidence levels with clear justification based on evidence strength.

Begin your detective work and discover the hidden knowledge!
"""

        try:
            logger.info(f"Performing knowledge reasoning for {document['source_name']}")
            response = self.llm_client.generate(reasoning_prompt, max_tokens=16384)
        except Exception as e:
            logger.error(f"Error performing knowledge reasoning: {e}")
            raise RuntimeError(f"Error performing knowledge reasoning: {e}")

        try:
            reasoning_results = self._parse_llm_json_response(response, "object")

            # Add metadata to discoveries
            for rel in reasoning_results.get("enhanced_relationships", []):
                rel.update({"topic_name": topic_name})

            return reasoning_results

        except Exception as e:
            logger.error(
                f"Error parsing knowledge reasoning results: {e}, response: {response}"
            )
            raise RuntimeError(f"Error parsing knowledge reasoning results: {e}")

    def _simple_retry(self, operation_func, max_retries=3):
        """Simple retry for database operations with connection timeouts."""
        for attempt in range(max_retries):
            try:
                return operation_func()
            except Exception as e:
                if "Lost connection" in str(e) or "MySQL server has gone away" in str(
                    e
                ):
                    if attempt < max_retries - 1:
                        logger.warning(
                            f"Database connection lost, retrying... (attempt {attempt + 1})"
                        )
                        time.sleep(1)
                        continue
                raise e

    def convert_triplets_to_graph(
        self, triplets: List[Dict], source_id: str
    ) -> Tuple[int, int]:
        """
        Convert enhanced narrative triplets to Entity/Relationship objects with SourceGraphMapping.
        Returns (entities_created, relationships_created).
        """
        entities_created = 0
        relationships_created = 0
        entity_id_cache = {}  # Cache entity IDs to avoid cross-session issues

        for triplet in triplets:
            logger.info(
                f"Processing triplet: {triplet['subject']['name']} - {triplet['predicate']} - {triplet['object']['name']}"
            )

            def process_single_triplet():
                nonlocal entities_created, relationships_created
                logger.info("start processing single triplet to graph")
                with self.SessionLocal() as db:
                    try:
                        # Create or get subject entity
                        subject_data = triplet["subject"]
                        subject_name = subject_data["name"]
                        subject_hash = hashlib.md5(subject_name.encode()).hexdigest()

                        if subject_hash not in entity_id_cache:
                            subject_entity = (
                                db.query(Entity)
                                .filter(
                                    Entity.name == subject_name,
                                    Entity.attributes["topic_name"]
                                    == triplet["topic_name"],
                                )
                                .first()
                            )

                            if not subject_entity:
                                subject_entity = Entity(
                                    name=subject_name,
                                    description=subject_data.get("description", ""),
                                    description_vec=self.embedding_func(
                                        subject_data.get("description", subject_name)
                                    ),
                                    attributes={
                                        **subject_data.get("attributes", {}),
                                        "topic_name": triplet["topic_name"],
                                        "category": triplet["category"],
                                    },
                                )
                                db.add(subject_entity)
                                db.flush()
                                entities_created += 1
                            entity_id_cache[subject_hash] = subject_entity.id

                        subject_entity_id = entity_id_cache[subject_hash]
                        self._create_source_mapping(
                            db,
                            source_id,
                            subject_entity_id,
                            "entity",
                            triplet["topic_name"],
                        )

                        # Create or get object entity
                        object_data = triplet["object"]
                        object_name = object_data["name"]
                        object_hash = hashlib.md5(object_name.encode()).hexdigest()

                        if object_hash not in entity_id_cache:
                            object_entity = (
                                db.query(Entity)
                                .filter(
                                    Entity.name == object_name,
                                    Entity.attributes["topic_name"]
                                    == triplet["topic_name"],
                                )
                                .first()
                            )

                            if not object_entity:
                                object_entity = Entity(
                                    name=object_name,
                                    description=object_data.get("description", ""),
                                    description_vec=self.embedding_func(
                                        object_data.get("description", object_name)
                                    ),
                                    attributes={
                                        **object_data.get("attributes", {}),
                                        "topic_name": triplet["topic_name"],
                                        "category": triplet["category"],
                                    },
                                )
                                db.add(object_entity)
                                db.flush()
                                entities_created += 1
                            entity_id_cache[object_hash] = object_entity.id

                        object_entity_id = entity_id_cache[object_hash]
                        self._create_source_mapping(
                            db,
                            source_id,
                            object_entity_id,
                            "entity",
                            triplet["topic_name"],
                        )

                        # Create relationship
                        relationship_desc = triplet["predicate"]

                        # Check if relationship already exists
                        existing_rel = (
                            db.query(Relationship)
                            .filter(
                                Relationship.source_entity_id == subject_entity_id,
                                Relationship.target_entity_id == object_entity_id,
                                Relationship.relationship_desc == relationship_desc,
                            )
                            .first()
                        )

                        if not existing_rel:
                            # Create new relationship
                            rel_attributes = {
                                "topic_name": triplet["topic_name"],
                                "category": triplet["category"],
                                **triplet.get("relationship_attributes", {}),
                            }

                            relationship = Relationship(
                                source_entity_id=subject_entity_id,
                                target_entity_id=object_entity_id,
                                relationship_desc=relationship_desc,
                                relationship_desc_vec=self.embedding_func(
                                    relationship_desc
                                ),
                                attributes=rel_attributes,
                            )
                            db.add(relationship)
                            db.flush()
                            relationships_created += 1

                            self._create_source_mapping(
                                db,
                                source_id,
                                relationship.id,
                                "relationship",
                                triplet["topic_name"],
                            )
                        else:
                            # Relationship exists - just create the source mapping
                            self._create_source_mapping(
                                db,
                                source_id,
                                existing_rel.id,
                                "relationship",
                                triplet["topic_name"],
                            )

                        db.commit()

                    except Exception as e:
                        db.rollback()
                        raise e

            try:
                self._simple_retry(process_single_triplet)
            except Exception as e:
                logger.error(f"Error processing triplet to graph: {e}")
                raise RuntimeError(f"Error processing triplet to graph: {e}")

        return entities_created, relationships_created

    def _create_source_mapping(
        self,
        db,
        source_id: str,
        graph_element_id: str,
        element_type: str,
        topic_name: str,
    ):
        """Create SourceGraphMapping entry if it doesn't exist."""
        # Skip if source_id is None or empty
        if not source_id:
            return

        existing_mapping = (
            db.query(SourceGraphMapping)
            .filter(
                SourceGraphMapping.source_id == source_id,
                SourceGraphMapping.graph_element_id == graph_element_id,
                SourceGraphMapping.graph_element_type == element_type,
                SourceGraphMapping.attributes["topic_name"] == topic_name,
            )
            .first()
        )

        if not existing_mapping:
            mapping = SourceGraphMapping(
                source_id=source_id,
                graph_element_id=graph_element_id,
                graph_element_type=element_type,
                attributes={"topic_name": topic_name},
            )
            db.add(mapping)

    def convert_reasoning_results_to_graph(
        self, reasoning_results: Dict, source_id: str
    ) -> Tuple[int, int]:
        """
        Convert reasoning enhancement results to Entity/Relationship objects in the database.

        Args:
            reasoning_results: Results from enhance_knowledge_graph_with_reasoning
            source_id: Source document ID for mapping

        Returns:
            (entities_created_or_updated, relationships_created)
        """
        entities_created = 0
        relationships_created = 0
        entity_id_cache = {}

        logger.info(
            f"Converting reasoning results to graph: "
            f"{len(reasoning_results.get('enhanced_relationships', []))} relationships"
        )

        for rel_data in reasoning_results.get("enhanced_relationships", []):

            def process_enhanced_relationship():
                nonlocal relationships_created
                nonlocal entities_created

                with self.SessionLocal() as db:
                    try:
                        subject_name = rel_data["subject"]["name"]
                        object_name = rel_data["object"]["name"]
                        topic_name = rel_data["topic_name"]

                        # Get or create subject entity
                        if subject_name in entity_id_cache:
                            subject_entity_id = entity_id_cache[subject_name]
                        else:
                            subject_entity = (
                                db.query(Entity)
                                .filter(
                                    Entity.name == subject_name,
                                    Entity.attributes["topic_name"] == topic_name,
                                )
                                .first()
                            )

                            if not subject_entity:
                                # Create subject entity from relationship
                                subject_entity = Entity(
                                    name=subject_name,
                                    description=rel_data["subject"]["description"],
                                    description_vec=self.embedding_func(
                                        rel_data["subject"]["description"]
                                    ),
                                    attributes={
                                        **rel_data["subject"]["attributes"],
                                        "topic_name": topic_name,
                                    },
                                )
                                db.add(subject_entity)
                                db.flush()
                                entities_created += 1
                            elif rel_data["subject"]["requires_description_update"]:
                                # Enhance existing entity description and attributes
                                subject_entity.description = rel_data["subject"][
                                    "description"
                                ]
                                subject_entity.description_vec = self.embedding_func(
                                    subject_entity.description
                                )

                                enhanced_attributes = {
                                    **subject_entity.attributes,
                                    **rel_data["subject"]["attributes"],
                                }
                                subject_entity.attributes = enhanced_attributes
                                logger.info(
                                    f"Enhanced existing entity: {subject_name}. New description: {subject_entity.description}, justification: {rel_data['subject']['update_justification']}"
                                )

                            subject_entity_id = subject_entity.id
                            entity_id_cache[subject_name] = subject_entity_id

                            # Create source mapping
                            self._create_source_mapping(
                                db, source_id, subject_entity_id, "entity", topic_name
                            )

                        # Get or create object entity
                        if object_name in entity_id_cache:
                            object_entity_id = entity_id_cache[object_name]
                        else:
                            object_entity = (
                                db.query(Entity)
                                .filter(
                                    Entity.name == object_name,
                                    Entity.attributes["topic_name"] == topic_name,
                                )
                                .first()
                            )

                            if not object_entity:
                                # Create object entity from relationship
                                object_entity = Entity(
                                    name=object_name,
                                    description=rel_data["object"]["description"],
                                    description_vec=self.embedding_func(
                                        rel_data["object"]["description"]
                                    ),
                                    attributes={
                                        **rel_data["object"]["attributes"],
                                        "topic_name": topic_name,
                                    },
                                )
                                db.add(object_entity)
                                db.flush()
                                entities_created += 1
                            elif rel_data["object"]["requires_description_update"]:
                                object_entity.description = rel_data["object"][
                                    "description"
                                ]
                                object_entity.description_vec = self.embedding_func(
                                    object_entity.description
                                )

                                enhanced_attributes = {
                                    **object_entity.attributes,
                                    **rel_data["object"]["attributes"],
                                }
                                object_entity.attributes = enhanced_attributes
                                logger.info(
                                    f"Enhanced existing entity: {object_name}. New description: {object_entity.description}, justification: {rel_data['object']['update_justification']}"
                                )

                            object_entity_id = object_entity.id
                            entity_id_cache[object_name] = object_entity_id

                            # Create source mapping
                            self._create_source_mapping(
                                db, source_id, object_entity_id, "entity", topic_name
                            )

                        # Create enhanced relationship
                        relationship_desc = rel_data["predicate"]

                        # Check if relationship already exists
                        existing_rel = (
                            db.query(Relationship)
                            .filter(
                                Relationship.source_entity_id == subject_entity_id,
                                Relationship.target_entity_id == object_entity_id,
                                Relationship.relationship_desc == relationship_desc,
                            )
                            .first()
                        )

                        if not existing_rel:
                            # Create new reasoning-enhanced relationship
                            rel_attributes = {
                                **rel_data["relationship_attributes"],
                                "topic_name": topic_name,
                            }

                            new_relationship = Relationship(
                                source_entity_id=subject_entity_id,
                                target_entity_id=object_entity_id,
                                relationship_desc=relationship_desc,
                                relationship_desc_vec=self.embedding_func(
                                    relationship_desc
                                ),
                                attributes=rel_attributes,
                            )
                            db.add(new_relationship)
                            db.flush()
                            relationships_created += 1

                            # Create source mapping
                            self._create_source_mapping(
                                db,
                                source_id,
                                new_relationship.id,
                                "relationship",
                                topic_name,
                            )

                            logger.info(
                                f"Created reasoning-enhanced relationship: {subject_name} -> {relationship_desc} -> {object_name}"
                            )
                        else:
                            # Update existing relationship with reasoning insights
                            enhanced_attributes = {
                                **existing_rel.attributes,
                                **rel_data["relationship_attributes"],
                            }
                            existing_rel.attributes = enhanced_attributes

                            logger.info(
                                f"Enhanced existing relationship: {subject_name} -> {relationship_desc} -> {object_name}"
                            )

                        db.commit()

                    except Exception as e:
                        db.rollback()
                        raise e

            try:
                self._simple_retry(process_enhanced_relationship)
            except Exception as e:
                logger.error(f"Error processing enhanced relationship: {e}")
                raise RuntimeError(f"Error processing enhanced relationship: {e}")

        logger.info(
            f"Reasoning results conversion completed: "
            f"{entities_created} entities created/enhanced, "
            f"{relationships_created} relationships created"
        )

        return entities_created, relationships_created<|MERGE_RESOLUTION|>--- conflicted
+++ resolved
@@ -263,11 +263,7 @@
                 blueprint = db.query(AnalysisBlueprint).filter_by(topic_name=topic_name).first()
 
             if blueprint:
-<<<<<<< HEAD
                 # update records
-=======
-                # Update existing records (e.g., update content or status)
->>>>>>> 871006bb
                 blueprint.processing_items = blueprint_items
                 blueprint.processing_instructions = processing_instructions
                 blueprint.status = "updated"
