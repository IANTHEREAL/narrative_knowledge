import uuid
from sqlalchemy import (
    BigInteger,
    Column,
    String,
    Text,
    ForeignKey,
    DateTime,
    Enum,
    Index,
    JSON
)
from sqlalchemy.ext.declarative import declarative_base
from sqlalchemy.dialects.mysql import LONGTEXT
from sqlalchemy.orm import relationship
from sqlalchemy.sql import func

from tidb_vector.sqlalchemy import VectorType

Base = declarative_base()


class ContentStore(Base):
    """Content storage with hash-based deduplication"""

    __tablename__ = "content_store"

    content_hash = Column(String(64), primary_key=True)
    content = Column(LONGTEXT, nullable=False)
    content_size = Column(BigInteger, nullable=False)
    content_type = Column(String(50), nullable=False, default="text/plain")
<<<<<<< HEAD
    name = Column(String(255), nullable=False)
    link = Column(String(512), nullable=True)
=======
>>>>>>> b20334bf
    created_at = Column(DateTime, default=func.current_timestamp())

    # Relationships
    source_data_entries = relationship("SourceData", back_populates="content_store")

    __table_args__ = (
        Index("idx_content_store_size", "content_size"),
        Index("idx_content_store_type", "content_type"),
    )

    def __repr__(self):
        return f"<ContentStore(hash={self.content_hash[:8]}...)>"


class SourceData(Base):
    """Source document entity - serves as data source for knowledge extraction"""

    __tablename__ = "source_data"

    id = Column(String(36), primary_key=True, default=lambda: str(uuid.uuid4()))
    name = Column(String(255), nullable=False)

    # New: Reference to deduplicated content
    content_hash = Column(
        String(64), ForeignKey("content_store.content_hash"), nullable=True
<<<<<<< HEAD
=======
    )
    link = Column(String(512), nullable=True)

    # Keep original fields for backward compatibility (will be gradually deprecated)
    content = Column(LONGTEXT, nullable=True)
    hash = Column(String(64), nullable=True)

    source_type = Column(
        Enum(
            "document",
            "code",
            "image",
            "video",
            "pdf",
            "spreadsheet",
            "sql",
            "markdown",
        ),
        nullable=False,
        default="document",
>>>>>>> b20334bf
    )
    link = Column(String(512), nullable=True)

    # Keep original fields for backward compatibility (will be gradually deprecated)
    content = Column(LONGTEXT, nullable=True)
    hash = Column(String(64), nullable=True)

    source_type = Column(String(50), nullable=False, default="text/plain")
    attributes = Column(JSON, nullable=True)
    created_at = Column(DateTime, default=func.current_timestamp())
    updated_at = Column(
        DateTime, default=func.current_timestamp(), onupdate=func.current_timestamp()
    )

    # Relationships
    content_store = relationship("ContentStore", back_populates="source_data_entries")
    block_mappings = relationship(
        "BlockSourceMapping", back_populates="source", cascade="all, delete-orphan"
    )
    graph_mappings = relationship(
        "SourceGraphMapping", back_populates="source", cascade="all, delete-orphan"
    )

    # Backward compatibility properties
    @property
    def effective_content(self):
        """Get content from content_store if available, otherwise use local content field"""
        if self.content_store:
            return self.content_store.content
        return self.content

    @property
    def effective_hash(self):
        """Get hash from content_hash if available, otherwise use local hash field"""
        return self.content_hash or self.hash

    __table_args__ = (
        Index("uq_source_data_link", "link", unique=True),
        Index("idx_source_data_name", "name"),
        Index("idx_source_data_type", "source_type"),
        Index("idx_source_data_content_hash", "content_hash"),
        Index(
            "idx_source_data_link_time", "link", "created_at"
        ),  # Support querying by link and time
        # Removed uq_source_data_link unique constraint to allow multiple versions per link
    )

    def __repr__(self):
        return f"<SourceData(id={self.id}, name={self.name}, link={self.link})>"


class BlockSourceMapping(Base):
    """Mapping table for KnowledgeBlock ↔ SourceData relationships"""

    __tablename__ = "block_source_mapping"

    id = Column(String(36), primary_key=True, default=lambda: str(uuid.uuid4()))
    block_id = Column(String(36), ForeignKey("knowledge_blocks.id"), nullable=False)
    source_id = Column(String(36), ForeignKey("source_data.id"), nullable=False)
    position_in_source = Column(BigInteger, default=0)  # Position within source
    created_at = Column(DateTime, default=func.current_timestamp())
    updated_at = Column(
        DateTime, default=func.current_timestamp(), onupdate=func.current_timestamp()
    )

    # Relationships
    block = relationship("KnowledgeBlock", back_populates="source_mappings")
    source = relationship("SourceData", back_populates="block_mappings")

    __table_args__ = (
        Index("idx_block_source_mapping_block_id", "block_id"),
        Index("idx_block_source_mapping_source_id", "source_id"),
        Index(
            "uq_block_source_mapping_block_source", "block_id", "source_id", unique=True
        ),
    )

    def __repr__(self):
        return f"<BlockSourceMapping(block={self.block_id}, source={self.source_id})>"


class SourceGraphMapping(Base):
    """Mapping table for SourceData ↔ (Entity/Relationship) relationships"""

    __tablename__ = "source_graph_mapping"

    id = Column(String(36), primary_key=True, default=lambda: str(uuid.uuid4()))
    source_id = Column(String(36), ForeignKey("source_data.id"), nullable=False)
    graph_element_id = Column(
        String(36), nullable=False
    )  # entity_id or relationship_id
    graph_element_type = Column(Enum("entity", "relationship"), nullable=False)
    attributes = Column(JSON, nullable=True)
    created_at = Column(DateTime, default=func.current_timestamp())
    updated_at = Column(
        DateTime, default=func.current_timestamp(), onupdate=func.current_timestamp()
    )

    # Relationships
    source = relationship("SourceData", back_populates="graph_mappings")

    __table_args__ = (
        Index("idx_source_graph_mapping_source_id", "source_id"),
        Index(
            "idx_source_graph_mapping_element", "graph_element_type", "graph_element_id"
        ),
    )

    def __repr__(self):
        return f"<SourceGraphMapping(source={self.source_id}, element={self.graph_element_type}:{self.graph_element_id})>"


class KnowledgeBlock(Base):
    """Core graph node - represents atomic knowledge units"""

    __tablename__ = "knowledge_blocks"

    id = Column(String(36), primary_key=True, default=lambda: str(uuid.uuid4()))
    name = Column(String(512), nullable=False)
    knowledge_type = Column(
        Enum("qa", "paragraph", "synopsis", "image", "video", "code"), nullable=False
    )
    content = Column(LONGTEXT, nullable=True)
    context = Column(Text, nullable=True)
    content_vec = Column(VectorType(4096), nullable=True)
    hash = Column(
        String(64),
        nullable=False,
        unique=True,
        comment="SHA-256 hash for deduplication",
    )
    attributes = Column(JSON, nullable=True)
    created_at = Column(DateTime, default=func.current_timestamp())
    updated_at = Column(
        DateTime, default=func.current_timestamp(), onupdate=func.current_timestamp()
    )

    # Relationships
    source_mappings = relationship(
        "BlockSourceMapping", back_populates="block", cascade="all, delete-orphan"
    )

    __table_args__ = (
        Index("idx_knowledge_blocks_knowledge_type", "knowledge_type"),
        Index("idx_knowledge_blocks_name", "name"),
    )

    def __repr__(self):
        return f"<KnowledgeBlock(id={self.id}, name={self.name}, type={self.knowledge_type})>"


class Entity(Base):
    """High-level entity node - represents abstract knowledge entities"""

    __tablename__ = "entities"

    id = Column(String(36), primary_key=True, default=lambda: str(uuid.uuid4()))
    name = Column(String(255), nullable=False)
    description = Column(Text, nullable=True)
    description_vec = Column(VectorType(4096), nullable=True)
    attributes = Column(JSON, nullable=True)
    created_at = Column(DateTime, default=func.current_timestamp())
    updated_at = Column(
        DateTime, default=func.current_timestamp(), onupdate=func.current_timestamp()
    )

    __table_args__ = (Index("idx_entities_name", "name"),)

    def __repr__(self):
        return f"<Entity(id={self.id}, name={self.name})>"


class Relationship(Base):
    """Graph edge - represents relationships between entities"""

    __tablename__ = "relationships"

    id = Column(String(36), primary_key=True, default=lambda: str(uuid.uuid4()))
    source_entity_id = Column(String(36), ForeignKey("entities.id"), nullable=False)
    target_entity_id = Column(String(36), ForeignKey("entities.id"), nullable=False)
    relationship_desc = Column(Text, nullable=True)
    relationship_desc_vec = Column(VectorType(4096), nullable=True)
    attributes = Column(JSON, nullable=True)
    created_at = Column(DateTime, default=func.current_timestamp())
    updated_at = Column(
        DateTime, default=func.current_timestamp(), onupdate=func.current_timestamp()
    )

    # Relationships
    source_entity = relationship("Entity", foreign_keys=[source_entity_id])
    target_entity = relationship("Entity", foreign_keys=[target_entity_id])

    __table_args__ = (
        Index("idx_relationships_source_entity_id", "source_entity_id"),
        Index("idx_relationships_target_entity_id", "target_entity_id"),
    )

    def __repr__(self):
        return f"<Relationship(source={self.source_entity_id}, target={self.target_entity_id}, desc={self.relationship_desc})>"


class AnalysisBlueprint(Base):
    """Analysis blueprint for each client - stores extraction strategy"""

    __tablename__ = "analysis_blueprints"

    id = Column(String(36), primary_key=True, default=lambda: str(uuid.uuid4()))
    topic_name = Column(String(255), nullable=False)
    suggested_entity_types = Column(JSON, nullable=True)
    key_narrative_themes = Column(JSON, nullable=True)
    processing_instructions = Column(Text, nullable=True)
    attributes = Column(JSON, nullable=True)
    created_at = Column(DateTime, default=func.current_timestamp())
    updated_at = Column(
        DateTime, default=func.current_timestamp(), onupdate=func.current_timestamp()
    )

    __table_args__ = (Index("idx_analysis_blueprints_topic_name", "topic_name"),)

    def __repr__(self):
        return f"<AnalysisBlueprint(client={self.topic_name}, created_at={self.created_at})>"


class DocumentSummary(Base):
    """Document summary focused on specific topics for efficient blueprint generation"""

    __tablename__ = "document_summaries"

    id = Column(String(36), primary_key=True, default=lambda: str(uuid.uuid4()))
    document_id = Column(String(36), ForeignKey("source_data.id"), nullable=False)
    topic_name = Column(String(255), nullable=False)
    summary_content = Column(LONGTEXT, nullable=False)
    key_entities = Column(JSON, nullable=True)  # List of key entities mentioned
    main_themes = Column(JSON, nullable=True)  # Main topics and themes
    business_context = Column(Text, nullable=True)  # Business context and importance
    document_type = Column(String(100), nullable=True)  # Type classification
    created_at = Column(DateTime, default=func.current_timestamp())
    updated_at = Column(
        DateTime, default=func.current_timestamp(), onupdate=func.current_timestamp()
    )

    # Relationships
    source_data = relationship("SourceData")

    __table_args__ = (
        Index("idx_document_summaries_topic", "topic_name"),
        Index("idx_document_summaries_doc_id", "document_id"),
        Index("uq_doc_topic_summary", "document_id", "topic_name", unique=True),
    )

    def __repr__(self):
        return f"<DocumentSummary(doc_id={self.document_id}, topic={self.topic_name})>"


class GraphBuildStatus(Base):
    """Graph build status tracking for each topic-source combination"""

    __tablename__ = "graph_build_status"

    topic_name = Column(String(255), primary_key=True, nullable=False)
    temp_token_id = Column(
        String(36), primary_key=True, nullable=False
    )  # Removed FK constraint for multi-db support
    external_database_uri = Column(
        String(512), nullable=False, default=""
    )  # Track external database
    storage_directory = Column(
        String(512), nullable=True
    )  # Directory path where document and metadata are stored
    status = Column(
        Enum("uploaded", "pending", "processing", "completed", "failed"),
        nullable=False,
        default="uploaded",
    )
    created_at = Column(DateTime, default=func.current_timestamp())
    updated_at = Column(
        DateTime, default=func.current_timestamp(), onupdate=func.current_timestamp()
    )
    scheduled_at = Column(
        DateTime, default=func.current_timestamp(), nullable=False
    )  # Schedule time for processing, defaults to created_at but can be modified
    error_message = Column(Text, nullable=True)
    progress_info = Column(JSON, nullable=True)  # Store build progress details

    # Note: Removed source_data relationship due to multi-database support
    # The source_data may exist in different databases

    __table_args__ = (
        Index("idx_graph_build_status_topic", "topic_name"),
        Index("idx_graph_build_status_source", "temp_token_id"),
        Index("idx_graph_build_status_status", "status"),
        Index("idx_graph_build_status_created", "created_at"),
        Index("idx_graph_build_status_external_db", "external_database_uri"),
    )

    def __repr__(self):
        return f"<GraphBuildStatus(topic={self.topic_name}, source={self.temp_token_id}, status={self.status})>"<|MERGE_RESOLUTION|>--- conflicted
+++ resolved
@@ -29,11 +29,8 @@
     content = Column(LONGTEXT, nullable=False)
     content_size = Column(BigInteger, nullable=False)
     content_type = Column(String(50), nullable=False, default="text/plain")
-<<<<<<< HEAD
     name = Column(String(255), nullable=False)
     link = Column(String(512), nullable=True)
-=======
->>>>>>> b20334bf
     created_at = Column(DateTime, default=func.current_timestamp())
 
     # Relationships
@@ -59,29 +56,6 @@
     # New: Reference to deduplicated content
     content_hash = Column(
         String(64), ForeignKey("content_store.content_hash"), nullable=True
-<<<<<<< HEAD
-=======
-    )
-    link = Column(String(512), nullable=True)
-
-    # Keep original fields for backward compatibility (will be gradually deprecated)
-    content = Column(LONGTEXT, nullable=True)
-    hash = Column(String(64), nullable=True)
-
-    source_type = Column(
-        Enum(
-            "document",
-            "code",
-            "image",
-            "video",
-            "pdf",
-            "spreadsheet",
-            "sql",
-            "markdown",
-        ),
-        nullable=False,
-        default="document",
->>>>>>> b20334bf
     )
     link = Column(String(512), nullable=True)
 
